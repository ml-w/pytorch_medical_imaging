import numpy as np
import os
from MedImgDataset import ImageDataSet2D
from skimage.io import imread, imsave
import matplotlib.pyplot as plt
import imgaug as ia
from imgaug import augmenters as iaa
from PIL import Image, ImageOps
import SimpleITK as sitk

sitk.ProcessObject_GlobalWarningDisplayOff()


def RecursiveListDir(searchDepth, rootdir):
    """
      Recursively lo
    :param searchDepth:
    :param rootdir:
    :return:
    """

    dirs = os.listdir(rootdir)
    nextlayer = []
    for D in dirs:
        if os.path.isdir(rootdir + "/" + D):
            nextlayer.append(rootdir + "/" + D)

    DD = []
    if searchDepth >= 0 and len(nextlayer) != 0:
        for N in nextlayer:
            K = RecursiveListDir(searchDepth - 1, N)
            if not K is None:
                DD.extend(K)

    DD.extend(nextlayer)
    return DD


def ExtractLandmarks(rootdir):
    from pandas import DataFrame as df
    from scipy.ndimage import imread as imreadsp
    readfunc = lambda x: imreadsp(x, mode='RGB')
    im = ImageDataSet2D(rootdir, as_grey=False, dtype=np.uint8, verbose=True, readfunc=readfunc)
    out = {'File': [], 'Proximal Phalanx': [], 'Sesamoid': [], 'Metacarpal': [], 'Distal Phalanx': []}
    for i, sample in enumerate(im):
        try:
            temp = sample.numpy()
            coordblue = np.where(np.all(temp == [0, 0, 255], axis=-1))
            coordred = np.where(np.all(temp == [255, 0, 0], axis=-1))
            coordyellow = np.where(np.all(temp == [255, 255, 0], axis=-1))
            coordgreen = np.where(np.all(temp == [0, 255, 0], axis=-1))
            coordblue, coordred, coordyellow, coordgreen \
                = [zip(z[0], z[1]) for z in [coordblue, coordred, coordyellow, coordgreen]]
            coordblue, coordred, coordyellow, coordgreen \
                = [z[0] if len(z) > 0 else z  for z in [coordblue, coordred, coordyellow, coordgreen]]
            out['File'].append(os.path.basename(im.dataSourcePath[i]))
            out['Proximal Phalanx'].append(coordred)
            out['Sesamoid'].append(coordgreen)
            out['Metacarpal'].append(coordblue)
            out['Distal Phalanx'].append(coordyellow)
        except:
            continue

    data = df(data=out)
    data = data[['File', 'Proximal Phalanx', 'Sesamoid', 'Metacarpal', 'Distal Phalanx']]
    data.to_csv(rootdir + "/Landmarks.csv", index=False)
    print data.to_string()


def PlotImageWithLandmarks(rootdir, landmarks_csv):
    import pandas as pd

    landmarkds = pd.read_csv(landmarks_csv)
    fig = plt.figure()
    ax1 = fig.add_subplot(111)
    for i, row in landmarkds.iterrows():
        print i
        ax1.cla()
        ax1.imshow(imread(rootdir + "/" + row['File']))
        coords = np.array([eval(row[keys]) for keys in ['Metacarpal', 'Proximal Phalanx', 'Distal Phalanx']])
        coords = coords.T
        ax1.plot(coords[1], coords[0], linestyle='-', linewidth=2)
        plt.draw()
        plt.pause(0.2)


def ResizeImagesWithLandmarks(size, root_dir, outputdir, landmarks_csv=None):
    import pandas as pd
    import fnmatch
    from skimage.transform import resize

    assert os.path.isdir(root_dir) and os.path.isdir(outputdir)
    if not landmarks_csv is None:
        outdict = {'File': [], 'Proximal Phalanx': [], 'Sesamoid': [], 'Metacarpal': [], 'Distal Phalanx': []}
        d = pd.read_csv(landmarks_csv)
        for i, row in d.iterrows():
            im = imread(root_dir + "/" + row['File'].replace("png", 'jpg'))

            newim = resize(im, size)

            r, g, b, y = [eval(row[keys]) for keys in ['Proximal Phalanx',
                                                       'Sesamoid',
                                                       'Metacarpal',
                                                       'Distal Phalanx']]

            xfact = im.shape[0] / float(size[0])
            yfact = im.shape[1] / float(size[1])

            r, g, b, y = [[int(T[0] / xfact), int(T[1] / yfact)] for T in [r, g, b, y]]
            outdict['File'].append(os.path.basename(row['File'].replace('jpg', 'png')))
            outdict['Proximal Phalanx'].append(r)
            outdict['Sesamoid'].append(g)
            outdict['Metacarpal'].append(b)
            outdict['Distal Phalanx'].append(y)
            imsave(outputdir + "/" + row['File'].replace('.jpg', '.png'), newim )
        data = pd.DataFrame.from_dict(outdict)
        data = data[['File', 'Proximal Phalanx', 'Sesamoid', 'Metacarpal', 'Distal Phalanx']]
        data.to_csv(outputdir + "/Landmarks.csv", index=False)
    else:
        filenames = os.listdir(root_dir)
        filenames.sort()
        dataSourcePath = []
        [dataSourcePath.extend(fnmatch.filter(filenames, "*" + ext)) for ext in ['.png','.jpg']]

        for f in dataSourcePath:
            im = imread(root_dir + "/" + f)
            newim = resize(im, size)
            imsave(outputdir + "/" + f.replace('.jpg', '.png'), newim)
    pass


def PadToSquare(img, s=None):
    """
    Description
    -----------
       Resize image into a square

    :param np.ndarray img: Image that requires resize
    :param int s: specific side
    :return:
    """

    if img.shape[-1] == img.shape[-2]:
        if s == None:
            return img

<<<<<<< HEAD
    for i in xrange(len(target)):
        print i
        assert os.path.isfile(target[i]) and os.path.isfile(ref[i])

        imtarget = sitk.ReadImage(target[i])
        imref = sitk.ReadImage(ref[i])

        # Recalculate spacing and size
        outputspacing = np.array(imref.GetSpacing())
        outputsize = np.array(imref.GetSize())
        L = outputspacing*outputsize
        for j in xrange(upscalefactor):
            outputsize[2] += outputsize[2] - 1
        outputspacing = L / outputsize

        filter = sitk.ResampleImageFilter()
        filter.SetOutputDirection(imref.GetDirection())
        filter.SetOutputOrigin(imref.GetOrigin())
        filter.SetOutputSpacing(outputspacing)
        filter.SetSize(outputsize)
        saveim = filter.Execute(imtarget)
        outname = target[i].replace(ntpath.basename(target[i]), output_prefix + ntpath.basename(target[i]))
        sitk.WriteImage(saveim, outname)



# def main():
#     dirs = RecursiveListDir(2, "./SBL_2D_3D")
#
#     for d in dirs:
#         reader = sitk.ImageSeriesReader()
#         if len(reader.GetGDCMSeriesIDs(d)) != 0:
#             outname = "./SBL_2D_3D" + d.replace("./SBL_2D_3D", "").replace('/', '_') + ".nii.gz"
#             reader.SetFileNames(reader.GetGDCMSeriesFileNames(d))
#             sitk.WriteImage(reader.Execute(), outname, True)


"""
Recursively resample the images
"""
# def main():
#     dir = "./SBL_2D_3D/01.NIIDIR/"
#     f = os.listdir(dir)
#     ftarget = fnmatch.filter(f, "*T1_3D*")
#     fref = fnmatch.filter(f, "*T1_COR*")
#     ftarget = [dir + F for F in ftarget]
#     fref = [dir + F for F in fref]
#     ftarget.sort()
#     fref.sort()
#     # print ftarget
#     # print fref
#     ResampleImage(ftarget, fref, "RES-", 2)

def main():
    dir = "../SBL_2D_3D/12.COR"
    refdir = "../SBL_2D_3D/13.3D_Resampled"
    outdir = "../SBL_2D_3D/15.COR_Resampled"
=======
        from skimage.transform import resize
        outshape = list(img.shape)
        outshape[-2:] = s
        return resize(img, outshape)
>>>>>>> 3ae4a69e

    else:

        pilim = Image.fromarray(img)
        pilim.thumbnail(tuple(s))
        background = Image.new('RGB', tuple(s), (0, 0, 0))
        background.paste(
            pilim, (int((s[0] - pilim.size[0]) / 2), int((s[1] - pilim.size[1]) / 2))
        )
        return np.array(background)


def ResizeToSquare(size, root_dir, outputdir, landmarks_csv=None):
    """
    Description
    -----------
      Resize image into a square while preserving the aspect ratio. Transform the landmarks then.
    :param size:
    :param root_dir:
    :param outputdir:
    :param landmarks_csv:
    :return:
    """
    import pandas as pd
    # from scipy.ndimage import imread
    if not os.path.isdir(outputdir):
        os.mkdir(outputdir)

    if not landmarks_csv is None:
        outdict = {'File': [], 'Proximal Phalanx': [], 'Sesamoid': [], 'Metacarpal': [], 'Distal Phalanx': []}
        d = pd.read_csv(landmarks_csv)
        for i, row in d.iterrows():
            im = imread(root_dir + "/" + row['File'].replace("png", 'jpg'), as_grey=False)

            newim = PadToSquare(im, size)

            r, g, b, y = [eval(row[keys]) for keys in ['Proximal Phalanx',
                                                       'Sesamoid',
                                                       'Metacarpal',
                                                       'Distal Phalanx']]
            if im.shape[0] > im.shape[1]:
                r, g, b, y = [[ T[0] * float(size[0]) / im.shape[0] ,
                               (T[1] + float(im.shape[0] - im.shape[1])/2.) * size[1] / im.shape[0] ]
                              for T in [r, g, b, y]]
            elif im.shape[0] < im.shape[1]:
                r, g, b, y = [[(T[0] + float(im.shape[1] - im.shape[0])/2.) * size[0] / im.shape[1] ,
                                T[1] * float(size[1]) / im.shape[1] ]
                              for T in [r, g, b, y]]

            else:
                xfact = im.shape[0] / float(size[0])
                yfact = im.shape[1] / float(size[1])
                r, g, b, y = [[int(T[0] / xfact), int(T[1] / yfact)] for T in [r, g, b, y]]

            r, g, b, y = [[int(T[0]), int(T[1])] for T in [r, g, b, y]]

            outdict['File'].append(os.path.basename(row['File'].replace('jpg', 'png')))
            outdict['Proximal Phalanx'].append(r)
            outdict['Sesamoid'].append(g)
            outdict['Metacarpal'].append(b)
            outdict['Distal Phalanx'].append(y)
            imsave(outputdir + "/" + row['File'].replace('.jpg', '.png'), newim )
            print outputdir + "/" + row['File'].replace('.jpg', '.png')


        data = pd.DataFrame.from_dict(outdict)
        data = data[['File', 'Proximal Phalanx', 'Sesamoid', 'Metacarpal', 'Distal Phalanx']]
        data.to_csv(outputdir + "/Landmarks.csv", index=False)
    else:
        images = ImageDataSet2D(root_dir, dtype=np.uint8, verbose=True, as_gray=False)
        imdirs = images.dataSourcePath
        for i in xrange(len(images)):
            newim = PadToSquare(images[i].numpy(), size)
            imsave(imdirs[i].replace(root_dir, outputdir).replace(".jpg", '.png'), newim)



def ReadFeatures(landmarks_csv):
    """ReadFeatures(landmarks_csv)->np.ndarray
    Description
    -----------
      Read the data into a nparray

    :param landmarks_csv:
    :return:
    """
    assert os.path.isfile(landmarks_csv)
    import pandas as pd

    out = []
    d = pd.read_csv(landmarks_csv)
    for i, row in d.iterrows():
        try:
            r, g, b, y = [eval(row[keys]) for keys in ['Proximal Phalanx',
                                                       'Sesamoid',
                                                       'Metacarpal',
                                                       'Distal Phalanx']]
        except:
            r, g, b, y = [eval(row[keys]) for keys in ['Proximal Phalanx',
                                                       'Proximal Phalanx',
                                                       'Metacarpal',
                                                       'Distal Phalanx']]
        r, g, b, y = [np.expand_dims(T, 0) for T in [r, g, b, y]]
        t = np.concatenate([r, g, b, y], axis=0)
        t = np.expand_dims(t, 0)
        out.append(t)
    out = np.concatenate(out, 0)
    return out


def SaveFeatures(imfname, features, columnName=('Proximal Phalanx', 'Sesamoid', 'Metacarpal', 'Distal Phalanx')):
    """SaveFeatures -> dict
    Description
    -----------
      Save the features according to the input tensor. Assume the tensor is a NxMx2 array where
      N is should equal the number of images and M equal number or features per

    :param iter         imfname:    Filename list that corresponds to the images with features
    :param np.ndarray   features:   Tensor of NxMxN dimensions
    :param iter         columnName: Name of the output dictionary columns
    :return: dict
    """
    assert len(imfname) == features.shape[0]
    assert len(columnName) == features.shape[1]
    outdict = {}
    for keys in ['File']+list(columnName):
        outdict[keys] = []

    for i in xrange(len(imfname)):
        outdict['File'].append(imfname[i])
        for j, keys in enumerate(list(columnName)):
            outdict[keys].append(features[i, j].tolist())
    return outdict


def DataAugmentatation(root_dir, outputdir, landmarks_csv):
    import pandas as pd
    from visualization import VisualizeMapWithLandmarks
    assert os.path.isdir(root_dir)
    if not os.path.isdir(outputdir):
        os.mkdir(outputdir)

    seg = iaa.Sequential([iaa.Fliplr(0.7), iaa.Affine(rotate=(-70, 70), order=[0, 1])])

    data = ImageDataSet2D(root_dir, dtype=np.float32, verbose=True, as_grey=True)
    paths = data.dataSourcePath
    data = data.tonumpy()

    keypoints = []
    features = ReadFeatures(landmarks_csv)
    for i in xrange(features.shape[0]):
        pts = []
        for j in xrange(len(features[i])):
            y, x = features[i, j]
            pts.append(ia.Keypoint(x=x, y=y))
        keypoints.append(ia.KeypointsOnImage(pts, shape=tuple(data[i].shape)))

    # VisualizeMapWithLandmarks(data, features, env="Test", N=100, win="before")
    seg_det = seg.to_deterministic()

    images_aug = seg_det.augment_images(data)
    keypoints_aug = seg_det.augment_keypoints(keypoints)
    images_aug = np.concatenate([np.expand_dims(I, 0) for I in images_aug], 0)
    keypoints_aug = np.stack([[[p.y, p.x] for p in keypoints_aug[i].keypoints] for i in xrange(len(keypoints_aug))])

    # VisualizeMapWithLandmarks(images_aug, keypoints_aug, env="Test", N=100, win="after")
    outfnames = [os.path.basename(d.replace(".jpg", ".png").replace(".png", "_AUG.png")) for d in paths]
    for i, im in enumerate(images_aug):
        im = np.tile(np.array(im*255, dtype=np.uint8)[:,:,None], (1, 1, 3))
        imsave(outputdir + "/" + outfnames[i], im)
    f = pd.DataFrame.from_dict(SaveFeatures(outfnames, keypoints_aug))
    f = f[['File', 'Proximal Phalanx', 'Sesamoid', 'Metacarpal', 'Distal Phalanx']]
    f.to_csv(outputdir + "/Landmarks.csv", index=False)


def ROIAugmentation(root_dir):
    assert os.path.isdir(root_dir)

    seg = iaa.Sequential([iaa.Fliplr(0.5),
                          iaa.Affine(scale=(0.7,1.2), rotate=(-20, 20), translate_px=(-16,16)),
                          iaa.Sharpen(lightness=(0.9, 1.1)),
                          iaa.ContrastNormalization(alpha=(1., 1.2), per_channel=True)])

    data = ImageDataSet2D(root_dir, dtype=np.uint8, as_grey=False, verbose=True)
    paths = data.dataSourcePath
    data = data.tonumpy()
    print data.shape

    for suff in ['-A', '-B', '-C']:
        images_aug = seg.augment_images(data)
        outfnames = [os.path.basename(d.replace(".jpg", ".png").replace(".png", "%s.png"%suff)) for d in paths]
        for i, im in enumerate(images_aug):
            imsave(root_dir + "/" + outfnames[i], im)



def CropThumb(im, features, patchsize, imaug=False):
    """
    Description
    -----------
      Crop thumb from image. Ignore second row if features is 4x2 array

    :param np.ndarray im:
    :param np.ndarray features: 4x2 array or 3x2 array
    :return:
    """
    if features.shape[0] == 4:
        r, g, b = [features[0], features[2], features[3]]
    else:
        r, g, b = features
    r, g, b = [np.array(x) for x in [r, g, b]]

    # cent = np.array([r + g + b]) /3.
    # cent = np.array(cent, dtype=int)
    vect = b - g
    vect = vect / np.linalg.norm(np.array(vect, dtype=float))
    deg = np.arctan2(0, -1) - np.arctan2(vect[1], vect[0])
    deg = np.rad2deg(deg)

    halfsize = np.array(im.shape[:2]) / 2
    bounds = (halfsize[1] - patchsize/2, halfsize[0] - patchsize/2, halfsize[1] - patchsize/2, halfsize[0] - patchsize/2) # top, right, bottom, left

    if imaug is False:
        seg = [iaa.Sequential([iaa.Affine(translate_px={'x':  - c[1] + halfsize[0], 'y': - c[0] + halfsize[1]}),
                               iaa.Affine(rotate=-deg),
                               iaa.Crop(px=bounds, keep_size=False)]) for c in [r, b]]
    else:
        seg = [iaa.Sequential([iaa.Affine(translate_px={'x':  - c[1] + halfsize[0], 'y': - c[0] + halfsize[1]}),
                               iaa.Affine(rotate=(-deg - 10, -deg + 10)),
                               iaa.Affine(translate_px=(-16, 16), scale=(0.8,1.2)),
                               iaa.Crop(px=bounds, keep_size=False)]) for c in [r, b]]
    images = [S.augment_image(im) for S in seg]
    return images

def ExtractROIs(root_dir, landmark_csv, outdir, patchsize, augment=0):
    """

    :param root_dir:
    :param landmark_csv:
    :param outdir:
    :return:
    """
    assert os.path.isdir(root_dir)
    assert os.path.isfile(landmark_csv)

    if not os.path.isdir(outdir):
        os.mkdir(outdir)

    features = ReadFeatures(landmark_csv)
    images = ImageDataSet2D(root_dir,dtype=np.uint8, verbose=True, as_grey=False)
    paths = images.dataSourcePath

    print len(images), features.shape
    assert len(images) == features.shape[0]
    for i, row in enumerate(zip(images, features)):
        if augment == 0:
            ims = CropThumb(row[0].numpy()[:,:,0], row[1], patchsize)
            ext = os.path.basename(paths[i]).split('.')[-1]
            outnames = paths[i].replace(root_dir, outdir).replace('.' + ext, '_ROIs.' + ext)
            outim = np.zeros(shape=[patchsize, patchsize, 3], dtype=np.uint8)
            outim[:,:,0] = ims[0]
            outim[:,:,1] = ims[1]
            imsave(outnames, outim)
        else:
            for j in xrange(augment):
                ims = CropThumb(row[0].numpy()[:,:,0], row[1], patchsize, True)
                ext = os.path.basename(paths[i]).split('.')[-1]
                outnames = paths[i].replace(root_dir, outdir).replace('.' + ext, '_ROIs_AUG%02d.'%j + ext)
                outim = np.zeros(shape=[patchsize, patchsize, 3], dtype=np.uint8)
                outim[:,:,0] = ims[0]
                outim[:,:,1] = ims[1]
                imsave(outnames, outim)


if __name__ == '__main__':
    # PlotImageWithLandmarks("./TOCI/04.Resized")
    # ExtractLandmarks("./TOCI/99.MISC/Annotate2/Results")
    # ResizeToSquare([512, 512], "./TOCI/10.TestData","./TOCI/10.TestData/Resized_SAR", landmarks_csv="./TOCI/11.AnnotatedTestData/Landmarks.csv")
    # ResizeToSquare([512, 512], "./TOCI/02.ALL","./TOCI/05.Resized_SAR", landmarks_csv="./TOCI/03.Annotated/Landmarks.csv")
    # PlotImageWithLandmarks("./TOCI/05.Resized_SAR")
    # DataAugmentatation("./TOCI/05.Resized_SAR", "./TOCI/05.Resized_SAR/aug", "./TOCI/05.Resized_SAR/Landmarks.csv")
    # ReadFeatures("./TOCI/03.Annotated/Landmarks.csv")
    # ExtractROIs("./TOCI/10.TestData/Resized_SAR", "./TOCI/10.TestData/Resized_SAR/Landmarks.csv", "./TOCI/10.TestData/Resized_SAR/ROIs_GT", 64, 3)
    ExtractROIs("./TOCI/05.Resized_SAR", "./TOCI/05.Resized_SAR/Landmarks.csv", "./TOCI/05.Resized_SAR/ROIs_Aug", 64, 3)
    # ROIAugmentation("./TOCI/05.Resized_SAR/ROIs/5")
    # ROIAugmentation("./TOCI/05.Resized_SAR/ROIs/6")
    # ROIAugmentation("./TOCI/05.Resized_SAR/ROIs/7")
    # ROIAugmentation("./TOCI/05.Resized_SAR/ROIs/8")

    # import visdom
    # vis = visdom.Visdom(port=80)
    # im = imread("./TOCI/05.Resized_SAR/TOCI4_0004.png", as_grey=False)
    # features = np.array([[272, 183],[277, 198],[333, 216],[227, 157]])
    # ims = CropThumb(im, features, 64)
    # vis.images(np.array(ims).transpose(0, 3, 1, 2), win="Images")
    pass<|MERGE_RESOLUTION|>--- conflicted
+++ resolved
@@ -1,506 +1,31 @@
-import numpy as np
-import os
-from MedImgDataset import ImageDataSet2D
-from skimage.io import imread, imsave
-import matplotlib.pyplot as plt
-import imgaug as ia
-from imgaug import augmenters as iaa
-from PIL import Image, ImageOps
-import SimpleITK as sitk
-
-sitk.ProcessObject_GlobalWarningDisplayOff()
-
-
-def RecursiveListDir(searchDepth, rootdir):
-    """
-      Recursively lo
-    :param searchDepth:
-    :param rootdir:
-    :return:
-    """
-
-    dirs = os.listdir(rootdir)
-    nextlayer = []
-    for D in dirs:
-        if os.path.isdir(rootdir + "/" + D):
-            nextlayer.append(rootdir + "/" + D)
-
-    DD = []
-    if searchDepth >= 0 and len(nextlayer) != 0:
-        for N in nextlayer:
-            K = RecursiveListDir(searchDepth - 1, N)
-            if not K is None:
-                DD.extend(K)
-
-    DD.extend(nextlayer)
-    return DD
-
-
-def ExtractLandmarks(rootdir):
-    from pandas import DataFrame as df
-    from scipy.ndimage import imread as imreadsp
-    readfunc = lambda x: imreadsp(x, mode='RGB')
-    im = ImageDataSet2D(rootdir, as_grey=False, dtype=np.uint8, verbose=True, readfunc=readfunc)
-    out = {'File': [], 'Proximal Phalanx': [], 'Sesamoid': [], 'Metacarpal': [], 'Distal Phalanx': []}
-    for i, sample in enumerate(im):
-        try:
-            temp = sample.numpy()
-            coordblue = np.where(np.all(temp == [0, 0, 255], axis=-1))
-            coordred = np.where(np.all(temp == [255, 0, 0], axis=-1))
-            coordyellow = np.where(np.all(temp == [255, 255, 0], axis=-1))
-            coordgreen = np.where(np.all(temp == [0, 255, 0], axis=-1))
-            coordblue, coordred, coordyellow, coordgreen \
-                = [zip(z[0], z[1]) for z in [coordblue, coordred, coordyellow, coordgreen]]
-            coordblue, coordred, coordyellow, coordgreen \
-                = [z[0] if len(z) > 0 else z  for z in [coordblue, coordred, coordyellow, coordgreen]]
-            out['File'].append(os.path.basename(im.dataSourcePath[i]))
-            out['Proximal Phalanx'].append(coordred)
-            out['Sesamoid'].append(coordgreen)
-            out['Metacarpal'].append(coordblue)
-            out['Distal Phalanx'].append(coordyellow)
-        except:
-            continue
-
-    data = df(data=out)
-    data = data[['File', 'Proximal Phalanx', 'Sesamoid', 'Metacarpal', 'Distal Phalanx']]
-    data.to_csv(rootdir + "/Landmarks.csv", index=False)
-    print data.to_string()
-
-
-def PlotImageWithLandmarks(rootdir, landmarks_csv):
-    import pandas as pd
-
-    landmarkds = pd.read_csv(landmarks_csv)
-    fig = plt.figure()
-    ax1 = fig.add_subplot(111)
-    for i, row in landmarkds.iterrows():
-        print i
-        ax1.cla()
-        ax1.imshow(imread(rootdir + "/" + row['File']))
-        coords = np.array([eval(row[keys]) for keys in ['Metacarpal', 'Proximal Phalanx', 'Distal Phalanx']])
-        coords = coords.T
-        ax1.plot(coords[1], coords[0], linestyle='-', linewidth=2)
-        plt.draw()
-        plt.pause(0.2)
-
-
-def ResizeImagesWithLandmarks(size, root_dir, outputdir, landmarks_csv=None):
-    import pandas as pd
-    import fnmatch
-    from skimage.transform import resize
-
-    assert os.path.isdir(root_dir) and os.path.isdir(outputdir)
-    if not landmarks_csv is None:
-        outdict = {'File': [], 'Proximal Phalanx': [], 'Sesamoid': [], 'Metacarpal': [], 'Distal Phalanx': []}
-        d = pd.read_csv(landmarks_csv)
-        for i, row in d.iterrows():
-            im = imread(root_dir + "/" + row['File'].replace("png", 'jpg'))
-
-            newim = resize(im, size)
-
-            r, g, b, y = [eval(row[keys]) for keys in ['Proximal Phalanx',
-                                                       'Sesamoid',
-                                                       'Metacarpal',
-                                                       'Distal Phalanx']]
-
-            xfact = im.shape[0] / float(size[0])
-            yfact = im.shape[1] / float(size[1])
-
-            r, g, b, y = [[int(T[0] / xfact), int(T[1] / yfact)] for T in [r, g, b, y]]
-            outdict['File'].append(os.path.basename(row['File'].replace('jpg', 'png')))
-            outdict['Proximal Phalanx'].append(r)
-            outdict['Sesamoid'].append(g)
-            outdict['Metacarpal'].append(b)
-            outdict['Distal Phalanx'].append(y)
-            imsave(outputdir + "/" + row['File'].replace('.jpg', '.png'), newim )
-        data = pd.DataFrame.from_dict(outdict)
-        data = data[['File', 'Proximal Phalanx', 'Sesamoid', 'Metacarpal', 'Distal Phalanx']]
-        data.to_csv(outputdir + "/Landmarks.csv", index=False)
-    else:
-        filenames = os.listdir(root_dir)
-        filenames.sort()
-        dataSourcePath = []
-        [dataSourcePath.extend(fnmatch.filter(filenames, "*" + ext)) for ext in ['.png','.jpg']]
-
-        for f in dataSourcePath:
-            im = imread(root_dir + "/" + f)
-            newim = resize(im, size)
-            imsave(outputdir + "/" + f.replace('.jpg', '.png'), newim)
-    pass
-
-
-def PadToSquare(img, s=None):
-    """
-    Description
-    -----------
-       Resize image into a square
-
-    :param np.ndarray img: Image that requires resize
-    :param int s: specific side
-    :return:
-    """
-
-    if img.shape[-1] == img.shape[-2]:
-        if s == None:
-            return img
-
-<<<<<<< HEAD
-    for i in xrange(len(target)):
-        print i
-        assert os.path.isfile(target[i]) and os.path.isfile(ref[i])
-
-        imtarget = sitk.ReadImage(target[i])
-        imref = sitk.ReadImage(ref[i])
-
-        # Recalculate spacing and size
-        outputspacing = np.array(imref.GetSpacing())
-        outputsize = np.array(imref.GetSize())
-        L = outputspacing*outputsize
-        for j in xrange(upscalefactor):
-            outputsize[2] += outputsize[2] - 1
-        outputspacing = L / outputsize
-
-        filter = sitk.ResampleImageFilter()
-        filter.SetOutputDirection(imref.GetDirection())
-        filter.SetOutputOrigin(imref.GetOrigin())
-        filter.SetOutputSpacing(outputspacing)
-        filter.SetSize(outputsize)
-        saveim = filter.Execute(imtarget)
-        outname = target[i].replace(ntpath.basename(target[i]), output_prefix + ntpath.basename(target[i]))
-        sitk.WriteImage(saveim, outname)
-
-
-
-# def main():
-#     dirs = RecursiveListDir(2, "./SBL_2D_3D")
-#
-#     for d in dirs:
-#         reader = sitk.ImageSeriesReader()
-#         if len(reader.GetGDCMSeriesIDs(d)) != 0:
-#             outname = "./SBL_2D_3D" + d.replace("./SBL_2D_3D", "").replace('/', '_') + ".nii.gz"
-#             reader.SetFileNames(reader.GetGDCMSeriesFileNames(d))
-#             sitk.WriteImage(reader.Execute(), outname, True)
-
-
-"""
-Recursively resample the images
-"""
-# def main():
-#     dir = "./SBL_2D_3D/01.NIIDIR/"
-#     f = os.listdir(dir)
-#     ftarget = fnmatch.filter(f, "*T1_3D*")
-#     fref = fnmatch.filter(f, "*T1_COR*")
-#     ftarget = [dir + F for F in ftarget]
-#     fref = [dir + F for F in fref]
-#     ftarget.sort()
-#     fref.sort()
-#     # print ftarget
-#     # print fref
-#     ResampleImage(ftarget, fref, "RES-", 2)
-
-def main():
-    dir = "../SBL_2D_3D/12.COR"
-    refdir = "../SBL_2D_3D/13.3D_Resampled"
-    outdir = "../SBL_2D_3D/15.COR_Resampled"
-=======
-        from skimage.transform import resize
-        outshape = list(img.shape)
-        outshape[-2:] = s
-        return resize(img, outshape)
->>>>>>> 3ae4a69e
-
-    else:
-
-        pilim = Image.fromarray(img)
-        pilim.thumbnail(tuple(s))
-        background = Image.new('RGB', tuple(s), (0, 0, 0))
-        background.paste(
-            pilim, (int((s[0] - pilim.size[0]) / 2), int((s[1] - pilim.size[1]) / 2))
-        )
-        return np.array(background)
-
-
-def ResizeToSquare(size, root_dir, outputdir, landmarks_csv=None):
-    """
-    Description
-    -----------
-      Resize image into a square while preserving the aspect ratio. Transform the landmarks then.
-    :param size:
-    :param root_dir:
-    :param outputdir:
-    :param landmarks_csv:
-    :return:
-    """
-    import pandas as pd
-    # from scipy.ndimage import imread
-    if not os.path.isdir(outputdir):
-        os.mkdir(outputdir)
-
-    if not landmarks_csv is None:
-        outdict = {'File': [], 'Proximal Phalanx': [], 'Sesamoid': [], 'Metacarpal': [], 'Distal Phalanx': []}
-        d = pd.read_csv(landmarks_csv)
-        for i, row in d.iterrows():
-            im = imread(root_dir + "/" + row['File'].replace("png", 'jpg'), as_grey=False)
-
-            newim = PadToSquare(im, size)
-
-            r, g, b, y = [eval(row[keys]) for keys in ['Proximal Phalanx',
-                                                       'Sesamoid',
-                                                       'Metacarpal',
-                                                       'Distal Phalanx']]
-            if im.shape[0] > im.shape[1]:
-                r, g, b, y = [[ T[0] * float(size[0]) / im.shape[0] ,
-                               (T[1] + float(im.shape[0] - im.shape[1])/2.) * size[1] / im.shape[0] ]
-                              for T in [r, g, b, y]]
-            elif im.shape[0] < im.shape[1]:
-                r, g, b, y = [[(T[0] + float(im.shape[1] - im.shape[0])/2.) * size[0] / im.shape[1] ,
-                                T[1] * float(size[1]) / im.shape[1] ]
-                              for T in [r, g, b, y]]
-
-            else:
-                xfact = im.shape[0] / float(size[0])
-                yfact = im.shape[1] / float(size[1])
-                r, g, b, y = [[int(T[0] / xfact), int(T[1] / yfact)] for T in [r, g, b, y]]
-
-            r, g, b, y = [[int(T[0]), int(T[1])] for T in [r, g, b, y]]
-
-            outdict['File'].append(os.path.basename(row['File'].replace('jpg', 'png')))
-            outdict['Proximal Phalanx'].append(r)
-            outdict['Sesamoid'].append(g)
-            outdict['Metacarpal'].append(b)
-            outdict['Distal Phalanx'].append(y)
-            imsave(outputdir + "/" + row['File'].replace('.jpg', '.png'), newim )
-            print outputdir + "/" + row['File'].replace('.jpg', '.png')
-
-
-        data = pd.DataFrame.from_dict(outdict)
-        data = data[['File', 'Proximal Phalanx', 'Sesamoid', 'Metacarpal', 'Distal Phalanx']]
-        data.to_csv(outputdir + "/Landmarks.csv", index=False)
-    else:
-        images = ImageDataSet2D(root_dir, dtype=np.uint8, verbose=True, as_gray=False)
-        imdirs = images.dataSourcePath
-        for i in xrange(len(images)):
-            newim = PadToSquare(images[i].numpy(), size)
-            imsave(imdirs[i].replace(root_dir, outputdir).replace(".jpg", '.png'), newim)
-
-
-
-def ReadFeatures(landmarks_csv):
-    """ReadFeatures(landmarks_csv)->np.ndarray
-    Description
-    -----------
-      Read the data into a nparray
-
-    :param landmarks_csv:
-    :return:
-    """
-    assert os.path.isfile(landmarks_csv)
-    import pandas as pd
-
-    out = []
-    d = pd.read_csv(landmarks_csv)
-    for i, row in d.iterrows():
-        try:
-            r, g, b, y = [eval(row[keys]) for keys in ['Proximal Phalanx',
-                                                       'Sesamoid',
-                                                       'Metacarpal',
-                                                       'Distal Phalanx']]
-        except:
-            r, g, b, y = [eval(row[keys]) for keys in ['Proximal Phalanx',
-                                                       'Proximal Phalanx',
-                                                       'Metacarpal',
-                                                       'Distal Phalanx']]
-        r, g, b, y = [np.expand_dims(T, 0) for T in [r, g, b, y]]
-        t = np.concatenate([r, g, b, y], axis=0)
-        t = np.expand_dims(t, 0)
-        out.append(t)
-    out = np.concatenate(out, 0)
-    return out
-
-
-def SaveFeatures(imfname, features, columnName=('Proximal Phalanx', 'Sesamoid', 'Metacarpal', 'Distal Phalanx')):
-    """SaveFeatures -> dict
-    Description
-    -----------
-      Save the features according to the input tensor. Assume the tensor is a NxMx2 array where
-      N is should equal the number of images and M equal number or features per
-
-    :param iter         imfname:    Filename list that corresponds to the images with features
-    :param np.ndarray   features:   Tensor of NxMxN dimensions
-    :param iter         columnName: Name of the output dictionary columns
-    :return: dict
-    """
-    assert len(imfname) == features.shape[0]
-    assert len(columnName) == features.shape[1]
-    outdict = {}
-    for keys in ['File']+list(columnName):
-        outdict[keys] = []
-
-    for i in xrange(len(imfname)):
-        outdict['File'].append(imfname[i])
-        for j, keys in enumerate(list(columnName)):
-            outdict[keys].append(features[i, j].tolist())
-    return outdict
-
-
-def DataAugmentatation(root_dir, outputdir, landmarks_csv):
-    import pandas as pd
-    from visualization import VisualizeMapWithLandmarks
-    assert os.path.isdir(root_dir)
-    if not os.path.isdir(outputdir):
-        os.mkdir(outputdir)
-
-    seg = iaa.Sequential([iaa.Fliplr(0.7), iaa.Affine(rotate=(-70, 70), order=[0, 1])])
-
-    data = ImageDataSet2D(root_dir, dtype=np.float32, verbose=True, as_grey=True)
-    paths = data.dataSourcePath
-    data = data.tonumpy()
-
-    keypoints = []
-    features = ReadFeatures(landmarks_csv)
-    for i in xrange(features.shape[0]):
-        pts = []
-        for j in xrange(len(features[i])):
-            y, x = features[i, j]
-            pts.append(ia.Keypoint(x=x, y=y))
-        keypoints.append(ia.KeypointsOnImage(pts, shape=tuple(data[i].shape)))
-
-    # VisualizeMapWithLandmarks(data, features, env="Test", N=100, win="before")
-    seg_det = seg.to_deterministic()
-
-    images_aug = seg_det.augment_images(data)
-    keypoints_aug = seg_det.augment_keypoints(keypoints)
-    images_aug = np.concatenate([np.expand_dims(I, 0) for I in images_aug], 0)
-    keypoints_aug = np.stack([[[p.y, p.x] for p in keypoints_aug[i].keypoints] for i in xrange(len(keypoints_aug))])
-
-    # VisualizeMapWithLandmarks(images_aug, keypoints_aug, env="Test", N=100, win="after")
-    outfnames = [os.path.basename(d.replace(".jpg", ".png").replace(".png", "_AUG.png")) for d in paths]
-    for i, im in enumerate(images_aug):
-        im = np.tile(np.array(im*255, dtype=np.uint8)[:,:,None], (1, 1, 3))
-        imsave(outputdir + "/" + outfnames[i], im)
-    f = pd.DataFrame.from_dict(SaveFeatures(outfnames, keypoints_aug))
-    f = f[['File', 'Proximal Phalanx', 'Sesamoid', 'Metacarpal', 'Distal Phalanx']]
-    f.to_csv(outputdir + "/Landmarks.csv", index=False)
-
-
-def ROIAugmentation(root_dir):
-    assert os.path.isdir(root_dir)
-
-    seg = iaa.Sequential([iaa.Fliplr(0.5),
-                          iaa.Affine(scale=(0.7,1.2), rotate=(-20, 20), translate_px=(-16,16)),
-                          iaa.Sharpen(lightness=(0.9, 1.1)),
-                          iaa.ContrastNormalization(alpha=(1., 1.2), per_channel=True)])
-
-    data = ImageDataSet2D(root_dir, dtype=np.uint8, as_grey=False, verbose=True)
-    paths = data.dataSourcePath
-    data = data.tonumpy()
-    print data.shape
-
-    for suff in ['-A', '-B', '-C']:
-        images_aug = seg.augment_images(data)
-        outfnames = [os.path.basename(d.replace(".jpg", ".png").replace(".png", "%s.png"%suff)) for d in paths]
-        for i, im in enumerate(images_aug):
-            imsave(root_dir + "/" + outfnames[i], im)
-
-
-
-def CropThumb(im, features, patchsize, imaug=False):
-    """
-    Description
-    -----------
-      Crop thumb from image. Ignore second row if features is 4x2 array
-
-    :param np.ndarray im:
-    :param np.ndarray features: 4x2 array or 3x2 array
-    :return:
-    """
-    if features.shape[0] == 4:
-        r, g, b = [features[0], features[2], features[3]]
-    else:
-        r, g, b = features
-    r, g, b = [np.array(x) for x in [r, g, b]]
-
-    # cent = np.array([r + g + b]) /3.
-    # cent = np.array(cent, dtype=int)
-    vect = b - g
-    vect = vect / np.linalg.norm(np.array(vect, dtype=float))
-    deg = np.arctan2(0, -1) - np.arctan2(vect[1], vect[0])
-    deg = np.rad2deg(deg)
-
-    halfsize = np.array(im.shape[:2]) / 2
-    bounds = (halfsize[1] - patchsize/2, halfsize[0] - patchsize/2, halfsize[1] - patchsize/2, halfsize[0] - patchsize/2) # top, right, bottom, left
-
-    if imaug is False:
-        seg = [iaa.Sequential([iaa.Affine(translate_px={'x':  - c[1] + halfsize[0], 'y': - c[0] + halfsize[1]}),
-                               iaa.Affine(rotate=-deg),
-                               iaa.Crop(px=bounds, keep_size=False)]) for c in [r, b]]
-    else:
-        seg = [iaa.Sequential([iaa.Affine(translate_px={'x':  - c[1] + halfsize[0], 'y': - c[0] + halfsize[1]}),
-                               iaa.Affine(rotate=(-deg - 10, -deg + 10)),
-                               iaa.Affine(translate_px=(-16, 16), scale=(0.8,1.2)),
-                               iaa.Crop(px=bounds, keep_size=False)]) for c in [r, b]]
-    images = [S.augment_image(im) for S in seg]
-    return images
-
-def ExtractROIs(root_dir, landmark_csv, outdir, patchsize, augment=0):
-    """
-
-    :param root_dir:
-    :param landmark_csv:
-    :param outdir:
-    :return:
-    """
-    assert os.path.isdir(root_dir)
-    assert os.path.isfile(landmark_csv)
-
-    if not os.path.isdir(outdir):
-        os.mkdir(outdir)
-
-    features = ReadFeatures(landmark_csv)
-    images = ImageDataSet2D(root_dir,dtype=np.uint8, verbose=True, as_grey=False)
-    paths = images.dataSourcePath
-
-    print len(images), features.shape
-    assert len(images) == features.shape[0]
-    for i, row in enumerate(zip(images, features)):
-        if augment == 0:
-            ims = CropThumb(row[0].numpy()[:,:,0], row[1], patchsize)
-            ext = os.path.basename(paths[i]).split('.')[-1]
-            outnames = paths[i].replace(root_dir, outdir).replace('.' + ext, '_ROIs.' + ext)
-            outim = np.zeros(shape=[patchsize, patchsize, 3], dtype=np.uint8)
-            outim[:,:,0] = ims[0]
-            outim[:,:,1] = ims[1]
-            imsave(outnames, outim)
-        else:
-            for j in xrange(augment):
-                ims = CropThumb(row[0].numpy()[:,:,0], row[1], patchsize, True)
-                ext = os.path.basename(paths[i]).split('.')[-1]
-                outnames = paths[i].replace(root_dir, outdir).replace('.' + ext, '_ROIs_AUG%02d.'%j + ext)
-                outim = np.zeros(shape=[patchsize, patchsize, 3], dtype=np.uint8)
-                outim[:,:,0] = ims[0]
-                outim[:,:,1] = ims[1]
-                imsave(outnames, outim)
-
-
-if __name__ == '__main__':
-    # PlotImageWithLandmarks("./TOCI/04.Resized")
-    # ExtractLandmarks("./TOCI/99.MISC/Annotate2/Results")
-    # ResizeToSquare([512, 512], "./TOCI/10.TestData","./TOCI/10.TestData/Resized_SAR", landmarks_csv="./TOCI/11.AnnotatedTestData/Landmarks.csv")
-    # ResizeToSquare([512, 512], "./TOCI/02.ALL","./TOCI/05.Resized_SAR", landmarks_csv="./TOCI/03.Annotated/Landmarks.csv")
-    # PlotImageWithLandmarks("./TOCI/05.Resized_SAR")
-    # DataAugmentatation("./TOCI/05.Resized_SAR", "./TOCI/05.Resized_SAR/aug", "./TOCI/05.Resized_SAR/Landmarks.csv")
-    # ReadFeatures("./TOCI/03.Annotated/Landmarks.csv")
-    # ExtractROIs("./TOCI/10.TestData/Resized_SAR", "./TOCI/10.TestData/Resized_SAR/Landmarks.csv", "./TOCI/10.TestData/Resized_SAR/ROIs_GT", 64, 3)
-    ExtractROIs("./TOCI/05.Resized_SAR", "./TOCI/05.Resized_SAR/Landmarks.csv", "./TOCI/05.Resized_SAR/ROIs_Aug", 64, 3)
-    # ROIAugmentation("./TOCI/05.Resized_SAR/ROIs/5")
-    # ROIAugmentation("./TOCI/05.Resized_SAR/ROIs/6")
-    # ROIAugmentation("./TOCI/05.Resized_SAR/ROIs/7")
-    # ROIAugmentation("./TOCI/05.Resized_SAR/ROIs/8")
-
-    # import visdom
-    # vis = visdom.Visdom(port=80)
-    # im = imread("./TOCI/05.Resized_SAR/TOCI4_0004.png", as_grey=False)
-    # features = np.array([[272, 183],[277, 198],[333, 216],[227, 157]])
-    # ims = CropThumb(im, features, 64)
-    # vis.images(np.array(ims).transpose(0, 3, 1, 2), win="Images")
-    pass+import SimpleITK as sitk
+import numpy as np
+import os
+import ntpath, fnmatch
+sitk.ProcessObject_GlobalWarningDisplayOff()
+
+
+def RecursiveListDir(searchDepth, rootdir):
+    """
+      Recursively lo
+    :param searchDepth:
+    :param rootdir:
+    :return:
+    """
+
+    dirs = os.listdir(rootdir)
+    nextlayer = []
+    for D in dirs:
+        if os.path.isdir(rootdir + "/" + D):
+            nextlayer.append(rootdir + "/" + D)
+
+    DD = []
+    if searchDepth >= 0 and len(nextlayer) != 0:
+        for N in nextlayer:
+            K = RecursiveListDir(searchDepth - 1, N)
+            if not K is None:
+                DD.extend(K)
+
+    DD.extend(nextlayer)
+    return DD
+